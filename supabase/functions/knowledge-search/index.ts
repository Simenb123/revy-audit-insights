import "../xhr.ts";
<<<<<<< HEAD
import type { SupabaseClient } from 'https://esm.sh/@supabase/supabase-js@2';
import type { Database } from '../../../src/integrations/supabase/types.ts';
import { getSupabase } from "../_shared/supabaseClient.ts";
=======

import type { SupabaseClient } from 'https://esm.sh/@supabase/supabase-js@2';
import type { Database } from '../../../src/integrations/supabase/types.ts';
>>>>>>> 5aa829d5
import { log } from "../_shared/log.ts";
import { getUserFromRequest, hasPermittedRole } from "../_shared/auth.ts";
import { getSupabase } from "../_shared/supabaseClient.ts";

const corsHeaders = {
  'Access-Control-Allow-Origin': '*',
  'Access-Control-Allow-Headers': 'authorization, x-client-info, apikey, content-type',
};

interface KnowledgeSearchRequest {
  query: string;
}

interface SearchArticle {
  id: string;
  title: string;
  slug: string;
  summary: string | null;
  content: string | null;
  reference_code: string | null;
  view_count: number | null;
  created_at?: string;
  updated_at?: string;
  published_at?: string;
  similarity?: number;
  category?: { name: string; id: string } | null;
}

interface TagMappingEntry {
  articleSlug: string;
  articleTitle: string;
  matchedTags: string[];
  relevanceScore: number;
  contentType: string;
  category: string;
  updated_at?: string;
  published_at?: string;
}

interface KnowledgeSearchResponse {
  articles: SearchArticle[];
  tagMapping: Record<string, TagMappingEntry>;
  message?: string;
  error?: string;
}

async function getEmbedding(text: string, openAIApiKey: string) {
  try {
    log('🔄 Getting embedding for text:', text.substring(0, 50) + '...');
    const response = await fetch('https://api.openai.com/v1/embeddings', {
      method: 'POST',
      headers: { 'Authorization': `Bearer ${openAIApiKey}`, 'Content-Type': 'application/json' },
      body: JSON.stringify({ model: 'text-embedding-3-small', input: text.replace(/\n/g, ' ') }),
    });
    if (!response.ok) {
        const errorBody = await response.text();
        console.error("❌ OpenAI embedding error:", errorBody);
        throw new Error('Failed to get embedding from OpenAI');
    }
    const data = await response.json();
    log('✅ Embedding generated successfully');
    return data.data[0].embedding;
  } catch (error) {
    console.error('❌ Error getting embedding:', error);
    throw error;
  }
}

function sanitizeWords(text: string): string[] {
  const cleaned = text
    .toLowerCase()
    .replace(/[^\w\såøæäöü]/g, ' ')
    .replace(/\s+/g, ' ')
    .trim();
  return cleaned.split(' ').filter(word => word.length > 1);
}

async function keywordSearch(
  supabase: SupabaseClient<Database>,
  query: string
): Promise<SearchArticle[]> {
  log('🔎 Enhanced keyword search for:', query);

  const words = sanitizeWords(query);
  log('📝 Search words:', words);
  
  if (words.length === 0) {
    log('⚠️ No valid search words found');
    return [];
  }
  
  try {
    const titleConditions = words.map(word => `title.ilike.%${word}%`).join(',');
    const summaryConditions = words.map(word => `summary.ilike.%${word}%`).join(',');
    const contentConditions = words.map(word => `content.ilike.%${word}%`).join(',');
    const refConditions = words.map(word => `reference_code.ilike.%${word}%`).join(',');
    
    const searchConditions = [titleConditions, summaryConditions, contentConditions, refConditions].join(',');
    
    log('📊 Executing database query...');
    const { data, error } = await supabase
      .from('knowledge_articles')
      .select(`
        id,
        title,
        slug,
        summary,
        content,
        reference_code,
        view_count,
        created_at,
        updated_at,
        published_at,
        category:knowledge_categories(name, id)
      `)
      .eq('status', 'published')
      .or(searchConditions)
      .order('view_count', { ascending: false })
      .limit(20);

    const typedData = data as SearchArticle[] | null;
      
    if (error) {
      console.error('❌ Keyword search database error:', error);
      throw error;
    }
    
    log(`✅ Keyword search found ${typedData?.length || 0} articles`);

    return (typedData || []).map((article: SearchArticle) => {
      let relevanceScore = 0;
      const titleLower = (article.title || '').toLowerCase();
      const summaryLower = (article.summary || '').toLowerCase();
      const contentLower = (article.content || '').toLowerCase();
      const refCodeLower = (article.reference_code || '').toLowerCase();
      
      words.forEach(word => {
        if (titleLower.includes(word)) relevanceScore += 5;
        if (refCodeLower.includes(word)) relevanceScore += 4;
        if (summaryLower.includes(word)) relevanceScore += 2;
        if (contentLower.includes(word)) relevanceScore += 1;
      });
      
      return { 
        ...article, 
        similarity: Math.min(relevanceScore / 10, 1.0),
        category: article.category ? { name: article.category.name } : null 
      };
    }).sort((a: SearchArticle, b: SearchArticle) => (b.similarity || 0) - (a.similarity || 0));
    
  } catch (error) {
    console.error('❌ Keyword search error:', error);
    throw error;
  }
}

function createTagMapping(
  articles: SearchArticle[],
  keywords: string[]
): Record<string, TagMappingEntry> {
  const mapping: Record<string, TagMappingEntry> = {};
  
  keywords.forEach(keyword => {
    const keywordLower = keyword.toLowerCase();
    let bestMatch = null;
    let bestScore = 0;
    
    articles.forEach(article => {
      let score = 0;
      
      if (article.title && article.title.toLowerCase().includes(keywordLower)) score += 5;
      if (article.reference_code && article.reference_code.toLowerCase().includes(keywordLower)) score += 4;
      if (article.summary && article.summary.toLowerCase().includes(keywordLower)) score += 2;
      
      if (score > bestScore) {
        bestScore = score;
        bestMatch = article;
      }
    });
    
    if (bestMatch && bestScore > 0) {
      mapping[keyword] = {
        articleSlug: bestMatch.slug,
        articleTitle: bestMatch.title,
        matchedTags: [],
        relevanceScore: bestScore,
        contentType: 'fagartikkel',
        category: bestMatch.category?.name || 'Ukategoriseret',
        updated_at: bestMatch.updated_at,
        published_at: bestMatch.published_at
      };
    }
  });
  
  return mapping;
}

export async function handler(req: Request): Promise<Response> {
  if (req.method === 'OPTIONS') {
    return new Response(null, { headers: corsHeaders });
  }

  try {
    const user = getUserFromRequest(req);
    const permittedRoles = ['admin', 'partner', 'manager', 'employee'];
    if (!hasPermittedRole(user, permittedRoles)) {
      log('❌ Unauthorized request', { userId: user?.sub, role: user?.user_role || user?.role });
      return new Response(JSON.stringify({ articles: [], tagMapping: {}, error: 'Forbidden' }), {
        status: 403,
        headers: { ...corsHeaders, 'Content-Type': 'application/json' },
      });
    }

    log('🚀 Knowledge search function started for user', user?.sub?.slice(0, 8));
    
    // Improved JSON parsing with better error handling
    let requestBody: KnowledgeSearchRequest;
    try {
      const bodyText = await req.text();
      log('📝 Raw request body length:', bodyText?.length || 0);
      
      if (!bodyText || bodyText.trim() === '') {
        log('⚠️ Empty request body received, using fallback');
        // Return empty results instead of throwing error
        return new Response(JSON.stringify({
          articles: [],
          tagMapping: {},
          message: 'No query provided'
        }), {
          status: 200,
          headers: { ...corsHeaders, 'Content-Type': 'application/json' },
        });
      }
      
      requestBody = JSON.parse(bodyText) as KnowledgeSearchRequest;
    } catch (parseError) {
      console.error('❌ JSON parsing error:', parseError);
      return new Response(JSON.stringify({
        error: 'Invalid JSON format'
      }), {
        status: 400,
        headers: { ...corsHeaders, 'Content-Type': 'application/json' },
      });
    }

    const { query } = requestBody;
    if (!query || query.trim() === '') {
      log('⚠️ No query parameter provided');
      return new Response(JSON.stringify({
        articles: [],
        tagMapping: {},
        message: 'Empty query'
      }), {
        status: 200,
        headers: { ...corsHeaders, 'Content-Type': 'application/json' },
      });
    }

    log('🔍 Knowledge search for query:', query.substring(0, 50) + '...');

    const openAIApiKey = Deno.env.get('OPENAI_API_KEY');

    log('🔗 Creating Supabase client...');
<<<<<<< HEAD
    const supabase: SupabaseClient<Database> = getSupabase(req);
=======
    const supabase: SupabaseClient<Database> = getSupabase(req) as SupabaseClient<Database>;
>>>>>>> 5aa829d5

    log('📊 Checking total published articles...');
    const { count: totalCount, error: countError } = await supabase
      .from('knowledge_articles')
      .select('*', { count: 'exact', head: true })
      .eq('status', 'published');
    
    if (countError) {
      console.error('❌ Error checking article count:', countError);
      throw countError;
    }
    
    log(`📈 Total published articles: ${totalCount || 0}`);
    
    if (!totalCount || totalCount === 0) {
      log('⚠️ No published articles found');
      return new Response(JSON.stringify({
        articles: [],
        tagMapping: {}
      }), {
        headers: { ...corsHeaders, 'Content-Type': 'application/json' },
      });
    }

    let semanticResults = [];
    
    if (openAIApiKey) {
      try {
        log('🧠 Attempting semantic search...');
        const queryEmbedding = await getEmbedding(query, openAIApiKey);
        
        log('🔍 Calling match_knowledge_articles RPC...');
        const { data, error } = await supabase.rpc('match_knowledge_articles', {
          p_query_embedding: queryEmbedding,
          p_match_threshold: 0.7,
          p_match_count: 10,
        });

        if (error) {
          console.error('❌ Semantic search RPC error:', error);
        } else {
            semanticResults = data || [];
            log(`✅ Semantic search found ${semanticResults.length} articles`);
        }
      } catch (e) {
        console.error("❌ Error during semantic search:", e.message);
      }
    } else {
      log('⚠️ No OpenAI API key, skipping semantic search');
    }
    
    log('🔤 Performing keyword search...');
    const keywordResults = await keywordSearch(supabase, query);

    const combinedResults = [...(semanticResults || []), ...keywordResults];
    const uniqueResults = Array.from(new Map(combinedResults.map(item => [item.id, item])).values());
    
    uniqueResults.sort((a, b) => {
        if (b.similarity !== a.similarity) {
            return b.similarity - a.similarity;
        }
        return (b.view_count || 0) - (a.view_count || 0);
    });

    const finalResults = uniqueResults.slice(0, 20);
    
    const keywords = sanitizeWords(query);
    const tagMapping = createTagMapping(finalResults, keywords);
    
    log(`✅ Returning ${finalResults.length} unique search results with tag mappings`);

    return new Response(JSON.stringify({
      articles: finalResults,
      tagMapping: tagMapping
    }), {
      headers: { ...corsHeaders, 'Content-Type': 'application/json' },
    });

  } catch (error) {
    console.error('💥 Critical error in knowledge-search function:', error);
    // Return empty results instead of error to prevent breaking the AI chat
    return new Response(JSON.stringify({
      articles: [],
      tagMapping: {},
      error: 'Knowledge search temporarily unavailable'
    }), {
      status: 200,
      headers: { ...corsHeaders, 'Content-Type': 'application/json' },
    });
  }
}

if (import.meta.main) {
  Deno.serve(handler);
}<|MERGE_RESOLUTION|>--- conflicted
+++ resolved
@@ -1,13 +1,7 @@
 import "../xhr.ts";
-<<<<<<< HEAD
 import type { SupabaseClient } from 'https://esm.sh/@supabase/supabase-js@2';
 import type { Database } from '../../../src/integrations/supabase/types.ts';
 import { getSupabase } from "../_shared/supabaseClient.ts";
-=======
-
-import type { SupabaseClient } from 'https://esm.sh/@supabase/supabase-js@2';
-import type { Database } from '../../../src/integrations/supabase/types.ts';
->>>>>>> 5aa829d5
 import { log } from "../_shared/log.ts";
 import { getUserFromRequest, hasPermittedRole } from "../_shared/auth.ts";
 import { getSupabase } from "../_shared/supabaseClient.ts";
@@ -271,11 +265,8 @@
     const openAIApiKey = Deno.env.get('OPENAI_API_KEY');
 
     log('🔗 Creating Supabase client...');
-<<<<<<< HEAD
     const supabase: SupabaseClient<Database> = getSupabase(req);
-=======
-    const supabase: SupabaseClient<Database> = getSupabase(req) as SupabaseClient<Database>;
->>>>>>> 5aa829d5
+
 
     log('📊 Checking total published articles...');
     const { count: totalCount, error: countError } = await supabase
