import React from 'react';
import { useWidgetManager, Widget } from '@/contexts/WidgetManagerContext';
import { Button } from '@/components/ui/button';
import { Card, CardContent, CardDescription, CardHeader, CardTitle } from '@/components/ui/card';
import { Tooltip, TooltipContent, TooltipTrigger } from '@/components/ui/tooltip';
import {
  BarChart3,
  Table,
  TrendingUp,
  FileText,
  X,
  Calculator,
  Filter,
  Gauge,
  Grid3x3,
  ListOrdered,
  Grid2x2,
  Boxes,
  CircleDot,
  ChartColumn,
} from 'lucide-react';
import { useWidgetTemplates } from '@/hooks/useWidgetTemplates';

interface WidgetLibraryProps {
  clientId: string;
  onClose: () => void;
}

export function WidgetLibrary({ clientId, onClose }: WidgetLibraryProps) {
  const { addWidget } = useWidgetManager();
  const { data: dbTemplates } = useWidgetTemplates();
  const [selectedSection, setSelectedSection] = React.useState<
    'trial_balance' | 'budget' | 'transactions' | null
  >(null);

  const defaultTemplates = React.useMemo(() => ([
    {
      type: 'filter' as const,
      title: 'Filter',
      description: 'Filtrer data på tvers av widgets',
      icon: Filter,
      section: 'trial_balance' as const,
      dataDescription: 'Basert på saldobalanse',
      defaultConfig: {
        showSearch: true,
        showAccountCategory: true,
        showAccountType: false,
        showDateRange: false
      }
    },
    {
      type: 'kpi' as const,
      title: 'Nøkkeltall',
      description: 'Vis viktige finansielle nøkkeltall',
      icon: TrendingUp,
      section: 'trial_balance' as const,
      dataDescription: 'Basert på saldobalanse',
      defaultConfig: {
        metric: 'revenue',
        period: 'current_year'
      }
    },
    {
      type: 'budgetKpi' as const,
      title: 'Budsjett KPI',
      description: 'Totalt budsjetterte timer for valgt år',
      icon: TrendingUp,
      section: 'budget' as const,
      dataDescription: 'Henter tall fra budsjettet',
      defaultConfig: {
        period_year: undefined as unknown as number,
      }
    },
    {
      type: 'budgetTable' as const,
      title: 'Budsjett tabell',
      description: 'Timer per medlem eller team',
      icon: Table,
      section: 'budget' as const,
      dataDescription: 'Henter tall fra budsjettet',
      defaultConfig: {
        dimension: 'member' as const,
        maxRows: 10,
      }
    },
    {
      type: 'budgetChart' as const,
      title: 'Budsjett graf',
      description: 'Visualiser budsjetterte timer',
      icon: BarChart3,
      section: 'budget' as const,
      dataDescription: 'Henter tall fra budsjettet',
      defaultConfig: {
        chartType: 'bar',
        dimension: 'team' as const,
        maxDataPoints: 6,
      }
    },
    {
      type: 'table' as const,
      title: 'Saldobalanse tabell',
      description: 'Vis kontosaldoer i tabellformat',
      icon: Table,
      section: 'trial_balance' as const,
      dataDescription: 'Basert på saldobalanse',
      defaultConfig: {
        showMappings: true,
        groupByCategory: false,
        dataSource: 'trial_balance'
      }
    },
    {
      type: 'chart' as const,
      title: 'Finansiell graf',
      description: 'Visualiser regnskapsdata som grafer',
      icon: BarChart3,
      section: 'trial_balance' as const,
      dataDescription: 'Basert på saldobalanse',
      defaultConfig: {
        chartType: 'bar',
        dataSource: 'trial_balance'
      }
    },
    {
      type: 'heatmap' as const,
      title: 'Heatmap',
      description: 'Vis intensitet i rutenett',
      icon: Grid2x2,
      section: 'trial_balance' as const,
      dataDescription: 'Basert på saldobalanse',
      defaultConfig: {
        xField: 'x',
        yField: 'y',
        valueField: 'value',
        colorScale: 'blue',
      }
    },
    {
      type: 'treemap' as const,
      title: 'Treemap',
      description: 'Hierarkisk arealdiagram',
      icon: Boxes,
      section: 'trial_balance' as const,
      dataDescription: 'Basert på saldobalanse',
      defaultConfig: {
        valueField: 'size',
        color: '#3b82f6',
      }
    },
    {
      type: 'bubble' as const,
      title: 'Boblediagram',
      description: 'Vis tre variabler',
      icon: CircleDot,
      section: 'trial_balance' as const,
      dataDescription: 'Basert på saldobalanse',
      defaultConfig: {
        xField: 'x',
        yField: 'y',
        sizeField: 'z',
        color: '#3b82f6',
      }
    },
    {
      type: 'waterfall' as const,
      title: 'Vannfallsdiagram',
      description: 'Trinnvis endring',
      icon: ChartColumn,
      section: 'trial_balance' as const,
      dataDescription: 'Basert på saldobalanse',
      defaultConfig: {}
    },
    {
      type: 'enhancedKpi' as const,
      title: 'KPI kort',
      description: 'Nøkkeltall med fargekoder',
      icon: TrendingUp,
      section: 'trial_balance' as const,
      dataDescription: 'Basert på saldobalanse',
      defaultConfig: {
        metric: 'revenue',
        threshold: 0,
        positiveColor: 'text-success',
        negativeColor: 'text-destructive'
      }
    },
    {
      type: 'text' as const,
      title: 'Tekstnotat',
      description: 'Legg til tekstnotater og kommentarer',
      icon: FileText,
      section: 'trial_balance' as const,
      dataDescription: 'Manuell tekst, ingen datakilde',
      defaultConfig: {
        content: 'Skriv dine notater her...'
      }
    },
    {
      type: 'formula' as const,
      title: 'Formel/Nøkkeltall',
      description: 'Beregn finansielle nøkkeltall og formler',
      icon: Calculator,
      section: 'trial_balance' as const,
      dataDescription: 'Basert på saldobalanse',
      defaultConfig: {
        formulaId: null as string | null,
        showTrend: false,
        showPercentage: false,
        showCurrency: true
      }
    },
    {
      type: 'pivot' as const,
      title: 'Pivot-tabell',
      description: 'Vis data i pivottabell',
      icon: Grid3x3,
      section: 'trial_balance' as const,
      dataDescription: 'Basert på saldobalanse',
      defaultConfig: { dataSource: 'trial_balance' }
    },
    {
      type: 'gauge' as const,
      title: 'Måler',
      description: 'Vis en enkel måler',
      icon: Gauge,
      section: 'trial_balance' as const,
      dataDescription: 'Basert på saldobalanse',
      defaultConfig: {}
    },
    {
      type: 'accountLines' as const,
      title: 'Regnskapslinjer',
      description: 'Vis flere regnskapslinjer og intervaller',
      icon: ListOrdered,
      section: 'transactions' as const,
      dataDescription: 'Basert på transaksjoner',
      defaultConfig: {
        accountLines: [] as string[],
        accountIntervals: [] as string[],
        unitScale: 'none',
        showCurrency: true,
        showYoY: true,
        showShareOf: false,
        shareBaseExpr: '[10]'
      }
    },
    {
      type: 'statementTable' as const,
      title: 'Regnskapsoppstilling',
      description: 'Resultat og balanse med YoY',
      icon: Table,
      section: 'trial_balance' as const,
      dataDescription: 'Basert på saldobalanse',
      defaultConfig: {
        showPrevious: true,
        showDifference: true,
        showPercent: true,
        sectionMode: 'both' as const,
      }
    },
    {
      type: 'statementTable' as const,
      title: 'Resultatoppstilling',
      description: 'Kun resultatregnskap',
      icon: Table,
      section: 'trial_balance' as const,
      dataDescription: 'Basert på saldobalanse',
      defaultConfig: {
        showPrevious: true,
        showDifference: true,
        showPercent: true,
        sectionMode: 'income' as const,
      }
    },
    {
      type: 'statementTable' as const,
      title: 'Balanseoppstilling',
      description: 'Kun balanse',
      icon: Table,
      section: 'trial_balance' as const,
      dataDescription: 'Basert på saldobalanse',
      defaultConfig: {
        showPrevious: true,
        showDifference: true,
        showPercent: true,
        sectionMode: 'balance' as const,
      }
    }
  ]), []);

  const dataSources = [
    {
      key: 'trial_balance' as const,
      label: 'Saldobalanse',
      icon: Table,
      description: 'Kontosaldoer'
    },
    {
      key: 'budget' as const,
      label: 'Budsjett',
      icon: TrendingUp,
      description: 'Planlagte tall'
    },
    {
      key: 'transactions' as const,
      label: 'Transaksjoner',
      icon: ListOrdered,
      description: 'Bokførte linjer'
    }
  ];

  const templates = React.useMemo(() => {
    if (dbTemplates && dbTemplates.length > 0) {
      return dbTemplates.map(t => {
        const fallback = defaultTemplates.find(dt => dt.type === t.type);
        if (fallback) {
          return {
            ...fallback,
            description: t.description,
            defaultConfig: t.defaultConfig,
          };
        }
        return {
          type: t.type as Widget['type'],
          title: t.type,
          description: t.description,
          icon: FileText,
          section: 'trial_balance',
          dataDescription: 'Tilpasset datakilde',
          defaultConfig: t.defaultConfig,
        };
      });
    }
    return defaultTemplates;
  }, [dbTemplates, defaultTemplates]);

  const handleAddWidget = (template: typeof templates[0]) => {
    const widgetId = `widget-${Date.now()}`;
    const widget = {
      id: widgetId,
      type: template.type,
      title: template.title,
      config: { ...template.defaultConfig, clientId }
    };

    const layout = {
      i: widgetId,
      x: 0,
      y: 0,
      w:
        template.type === 'filter'
          ? 4
          : template.type === 'text'
          ? 6
          : template.type === 'kpi' || template.type === 'enhancedKpi'
          ? 3
          : template.type === 'gauge'
          ? 3
          : template.type === 'statementTable'
          ? 8
          : 6,
      h:
        template.type === 'filter'
          ? 4
          : template.type === 'kpi' || template.type === 'enhancedKpi'
          ? 2
          : template.type === 'chart' || template.type === 'heatmap' || template.type === 'treemap' || template.type === 'bubble' || template.type === 'waterfall'
          ? 4
          : template.type === 'pivot'
          ? 4
          : template.type === 'gauge'
          ? 3
          : template.type === 'statementTable'
          ? 4
          : 3,
      widgetId: widgetId,
    };

    addWidget(widget, layout);
    onClose();
  };

  return (
    <div className="space-y-4">
      <div className="flex justify-between items-center">
        {selectedSection ? (
          <Button variant="ghost" size="sm" onClick={() => setSelectedSection(null)}>
            Tilbake
          </Button>
        ) : (
          <div />
        )}
        <h3 className="text-lg font-semibold">
          {selectedSection ? 'Velg widget' : 'Velg datakilde'}
        </h3>
        <Button variant="ghost" size="sm" onClick={onClose}>
          <X className="h-4 w-4" />
        </Button>
      </div>
<<<<<<< HEAD

      {selectedSection ? (
        <div className="grid grid-cols-1 md:grid-cols-2 lg:grid-cols-4 gap-4">
          {templates
            .filter((template) => template.section === selectedSection)
            .map((template) => (
              <Card
                key={`${template.type}-${template.title}`}
=======
      <p className="text-sm text-muted-foreground">
        Hold musen over en widget for en kort forklaring.
      </p>

      <div className="grid grid-cols-1 md:grid-cols-2 lg:grid-cols-4 gap-4">
        {templates.map((template) => (
          <Tooltip key={`${template.type}-${template.title}`}>
            <TooltipTrigger asChild>
              <Card
>>>>>>> 2f364d4c
                className="cursor-pointer hover:shadow-md transition-shadow"
                onClick={() => handleAddWidget(template)}
              >
                <CardHeader className="pb-3">
                  <div className="flex items-center gap-2">
                    <template.icon className="h-5 w-5 text-primary" />
<<<<<<< HEAD
                    <div>
                      <CardTitle className="text-sm">{template.title}</CardTitle>
                      <p className="text-xs text-muted-foreground">{template.dataDescription}</p>
                    </div>
=======
                    <CardTitle className="text-sm">{template.title}</CardTitle>
>>>>>>> 2f364d4c
                  </div>
                </CardHeader>
                <CardContent className="pt-0">
                  <CardDescription className="text-xs">
                    {template.description}
                  </CardDescription>
                </CardContent>
              </Card>
<<<<<<< HEAD
            ))}
        </div>
      ) : (
        <div className="grid grid-cols-1 md:grid-cols-2 lg:grid-cols-4 gap-4">
          {dataSources.map((ds) => (
            <Card
              key={ds.key}
              className="cursor-pointer hover:shadow-md transition-shadow"
              onClick={() => setSelectedSection(ds.key)}
            >
              <CardHeader className="pb-3">
                <div className="flex items-center gap-2">
                  <ds.icon className="h-5 w-5 text-primary" />
                  <CardTitle className="text-sm">{ds.label}</CardTitle>
                </div>
              </CardHeader>
              <CardContent className="pt-0">
                <CardDescription className="text-xs">
                  {ds.description}
                </CardDescription>
              </CardContent>
            </Card>
          ))}
        </div>
      )}
=======
            </TooltipTrigger>
            <TooltipContent>{template.description}</TooltipContent>
          </Tooltip>
        ))}
      </div>
>>>>>>> 2f364d4c
    </div>
  );
}<|MERGE_RESOLUTION|>--- conflicted
+++ resolved
@@ -397,7 +397,6 @@
           <X className="h-4 w-4" />
         </Button>
       </div>
-<<<<<<< HEAD
 
       {selectedSection ? (
         <div className="grid grid-cols-1 md:grid-cols-2 lg:grid-cols-4 gap-4">
@@ -406,7 +405,6 @@
             .map((template) => (
               <Card
                 key={`${template.type}-${template.title}`}
-=======
       <p className="text-sm text-muted-foreground">
         Hold musen over en widget for en kort forklaring.
       </p>
@@ -416,21 +414,16 @@
           <Tooltip key={`${template.type}-${template.title}`}>
             <TooltipTrigger asChild>
               <Card
->>>>>>> 2f364d4c
                 className="cursor-pointer hover:shadow-md transition-shadow"
                 onClick={() => handleAddWidget(template)}
               >
                 <CardHeader className="pb-3">
                   <div className="flex items-center gap-2">
                     <template.icon className="h-5 w-5 text-primary" />
-<<<<<<< HEAD
                     <div>
                       <CardTitle className="text-sm">{template.title}</CardTitle>
                       <p className="text-xs text-muted-foreground">{template.dataDescription}</p>
                     </div>
-=======
-                    <CardTitle className="text-sm">{template.title}</CardTitle>
->>>>>>> 2f364d4c
                   </div>
                 </CardHeader>
                 <CardContent className="pt-0">
@@ -439,7 +432,6 @@
                   </CardDescription>
                 </CardContent>
               </Card>
-<<<<<<< HEAD
             ))}
         </div>
       ) : (
@@ -465,13 +457,11 @@
           ))}
         </div>
       )}
-=======
             </TooltipTrigger>
             <TooltipContent>{template.description}</TooltipContent>
           </Tooltip>
         ))}
       </div>
->>>>>>> 2f364d4c
     </div>
   );
 }