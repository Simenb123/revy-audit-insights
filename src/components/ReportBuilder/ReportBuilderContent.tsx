import React, { useState, useEffect } from 'react';
import { useWidgetManager } from '@/contexts/WidgetManagerContext';
import { DashboardCanvas } from './DashboardCanvas';
import { WidgetLibrary } from './WidgetLibrary';
import { StandardReportTemplates } from './StandardReportTemplates';
import { ReportBuilderTabs } from './ReportBuilderTabs';
import { SaveReportDialog } from './SaveReportDialog';
import { LoadReportDialog } from './LoadReportDialog';
import { ClientReportHeader } from './ClientReportHeader';
import { Card, CardContent, CardDescription, CardHeader, CardTitle } from '@/components/ui/card';
import { Plus, Save, FolderOpen, Database, LayoutTemplate, FileDown, FileSpreadsheet } from 'lucide-react';
import { Button } from '@/components/ui/button';
import { Select, SelectContent, SelectItem, SelectTrigger, SelectValue } from '@/components/ui/select';
import { Label } from '@/components/ui/label';
import { useClientReports, type ClientReport, type ClientReportVersion } from '@/hooks/useClientReports';
import { useTBVersionOptions } from '@/hooks/useTrialBalanceVersions';
import { ViewModeProvider, useViewMode } from './ViewModeContext';
import { ViewModeToggle } from './ViewModeToggle';
import { FilterProvider } from '@/contexts/FilterContext';
import { toast } from 'sonner';
import { loadReportBuilderSettings, saveReportBuilderSettings } from '@/hooks/useReportBuilderSettings';
<<<<<<< HEAD
import { exportReportToPDF, exportReportToExcel } from '@/utils/exportReport';
=======
import { ThemeProvider } from '@/contexts/ThemeContext';
import type { ThemeConfig } from '@/styles/theme';
>>>>>>> 7541e7a8
interface ReportBuilderContentProps {
  clientId: string;
  hasData: boolean;
  selectedFiscalYear: number;
}

export function ReportBuilderContent({ clientId, hasData, selectedFiscalYear }: ReportBuilderContentProps) {
  const [showWidgetLibrary, setShowWidgetLibrary] = useState(false);
  const [showTemplates, setShowTemplates] = useState(false);
  const [showSaveDialog, setShowSaveDialog] = useState(false);
  const [showLoadDialog, setShowLoadDialog] = useState(false);
  const [selectedVersion, setSelectedVersion] = useState<string>('');
  const [currentReport, setCurrentReport] = useState<ClientReport | null>(null);
  const [hasUnsaved, setHasUnsaved] = useState(false);
  
  const { widgets, layouts, addWidget, removeWidget, updateLayout, clearWidgets, setWidgets, setLayouts, loadFromStorage } = useWidgetManager();
  const { reports, loading, saveReport, updateReport, deleteReport, saveVersion, listVersions, restoreVersion } = useClientReports(clientId);
  const savedSettings = loadReportBuilderSettings(clientId, selectedFiscalYear);
  const initialTheme = savedSettings?.theme;

  const handleThemeChange = (theme: ThemeConfig) => {
    const prev = loadReportBuilderSettings(clientId, selectedFiscalYear) || {};
    saveReportBuilderSettings(clientId, selectedFiscalYear, { ...prev, theme });
  };
  // Fetch available trial balance versions
  const { data: versionOptions = [], isLoading: versionsLoading } = useTBVersionOptions(clientId, selectedFiscalYear);
  
  // Set selected version from saved settings if valid, otherwise default to latest
  useEffect(() => {
    if (versionOptions.length === 0 || selectedVersion) return;
    const saved = savedSettings;
    if (saved?.selectedVersion && versionOptions.some(o => o.version === saved.selectedVersion)) {
      setSelectedVersion(saved.selectedVersion);
    } else {
      setSelectedVersion(versionOptions[0].version);
    }
  }, [versionOptions, selectedVersion, savedSettings]);

  // Load any persisted widgets/layouts on mount
  useEffect(() => {
    loadFromStorage();
  }, [loadFromStorage]);

  // Persist selected version when it changes
  useEffect(() => {
    if (!selectedVersion) return;
    const prev = loadReportBuilderSettings(clientId, selectedFiscalYear) || {};
    saveReportBuilderSettings(clientId, selectedFiscalYear, { ...prev, selectedVersion });
  }, [clientId, selectedFiscalYear, selectedVersion]);

  // Track unsaved changes when editing an existing report
  useEffect(() => {
    if (!currentReport) {
      setHasUnsaved(false);
      return;
    }
    const equalWidgets = JSON.stringify(widgets) === JSON.stringify(currentReport.widgets_config);
    const equalLayouts = JSON.stringify(layouts) === JSON.stringify(currentReport.layout_config);
    setHasUnsaved(!(equalWidgets && equalLayouts));
  }, [widgets, layouts, currentReport]);

  const handleSaveReport = async (reportName: string, description?: string) => {
    try {
      const saved = await saveReport(reportName, widgets, layouts, description);
      setCurrentReport(saved);
      setHasUnsaved(false);
      setShowSaveDialog(false);
      toast.success('Rapport lagret!');
    } catch (error) {
      toast.error('Kunne ikke lagre rapport');
    }
  };

  const handleLoadReport = (report: ClientReport) => {
    // Clear current and load from selected report
    clearWidgets();
    setWidgets(report.widgets_config);
    setLayouts(report.layout_config);

    setCurrentReport(report);
    setHasUnsaved(false);
    setShowLoadDialog(false);
    toast.success(`Rapport "${report.report_name}" lastet!`);
  };

  const handleSaveVersion = async (versionName: string, description?: string) => {
    if (!currentReport) return;
    try {
      await saveVersion(currentReport.id, versionName, widgets, layouts, description);
      toast.success('Versjon lagret!');
    } catch (error) {
      toast.error('Kunne ikke lagre versjon');
    }
  };

  const handleListVersions = async (reportId: string): Promise<ClientReportVersion[]> => {
    try {
      return await listVersions(reportId);
    } catch (error) {
      toast.error('Kunne ikke hente versjoner');
      return [];
    }
  };

  const handleRestoreVersion = async (versionId: string): Promise<ClientReport | null> => {
    try {
      const restored = await restoreVersion(versionId);
      if (restored) {
        handleLoadReport(restored);
      }
      return restored;
    } catch (error) {
      toast.error('Kunne ikke gjenopprette versjon');
      return null;
    }
  };

  const handleDeleteReport = async (reportId: string) => {
    try {
      await deleteReport(reportId);
      toast.success('Rapport slettet');
    } catch (error) {
      toast.error('Kunne ikke slette rapport');
    }
  };

  const handleSaveChanges = async () => {
    if (!currentReport) return;
    try {
      const updated = await updateReport(
        currentReport.id,
        currentReport.report_name,
        widgets,
        layouts,
        currentReport.report_description
      );
      setCurrentReport(updated);
      setHasUnsaved(false);
      toast.success('Endringer lagret');
    } catch (error) {
      toast.error('Kunne ikke lagre endringer');
    }
  };

  const handleApplyTemplate = (templateWidgets: any[], templateLayouts: any[]) => {
    clearWidgets();
    setWidgets(templateWidgets);
    setLayouts(templateLayouts);
    setCurrentReport(null);
    setHasUnsaved(true);
    toast.success('Rapport mal lastet!');
  };
  function ViewModeSettingsSync(): JSX.Element | null {
    const { isViewMode } = useViewMode();
    useEffect(() => {
      const prev = loadReportBuilderSettings(clientId, selectedFiscalYear) || {};
      saveReportBuilderSettings(clientId, selectedFiscalYear, { ...prev, isViewMode });
    }, [isViewMode]);
    return null;
  }

  return (
    <ThemeProvider initialTheme={initialTheme} onChange={handleThemeChange}>
      <ViewModeProvider initialIsViewMode={!!savedSettings?.isViewMode}>
        <FilterProvider>
        <div className="space-y-6">
        {/* Client Report Header */}
        <ClientReportHeader 
          clientId={clientId} 
          selectedFiscalYear={selectedFiscalYear} 
        />
        
        {/* Header */}
        <div className="flex flex-col lg:flex-row lg:justify-between lg:items-start gap-4">
          <div>
            <h2 className="text-2xl font-bold">Rapportbygger</h2>
            <p className="text-muted-foreground">
              Bygg tilpassede dashboards og rapporter basert på regnskapsdata
            </p>
          </div>
          
          <div className="flex flex-col gap-4">
            {/* Version Selector */}
            {versionOptions.length > 0 && (
              <div className="flex items-center gap-2 min-w-0">
                <Label htmlFor="version-select" className="flex items-center gap-1 text-sm whitespace-nowrap">
                  <Database className="h-4 w-4" />
                  Dataversjon:
                </Label>
                <Select value={selectedVersion} onValueChange={setSelectedVersion}>
                  <SelectTrigger id="version-select" className="w-[200px]">
                    <SelectValue placeholder="Velg versjon" />
                  </SelectTrigger>
                  <SelectContent>
                    {versionOptions.map((option) => (
                      <SelectItem key={option.id} value={option.version}>
                        {option.label}
                        {option.is_locked && (
                          <span className="ml-2 text-xs text-muted-foreground">(Låst)</span>
                        )}
                      </SelectItem>
                    ))}
                  </SelectContent>
                </Select>
              </div>
            )}
            
            <div className="flex flex-wrap gap-2">
              <ViewModeToggle 
                disabled={!hasData || widgets.length === 0 || !selectedVersion}
              />
              
              <Button
                variant="outline"
                onClick={() => setShowWidgetLibrary(!showWidgetLibrary)}
                className="flex items-center gap-2"
                disabled={!hasData || !selectedVersion}
              >
                <Plus className="h-4 w-4" />
                Legg til widget
              </Button>
              
              <Button
                variant="outline"
                onClick={() => setShowTemplates(true)}
                className="flex items-center gap-2"
                disabled={!hasData || !selectedVersion}
              >
                <LayoutTemplate className="h-4 w-4" />
                Rapport maler
              </Button>
              
              <Button 
                variant="outline" 
                className="flex items-center gap-2"
                onClick={() => setShowLoadDialog(true)}
                disabled={!hasData || !selectedVersion}
              >
                <FolderOpen className="h-4 w-4" />
                Last rapport
              </Button>

              {currentReport && hasUnsaved && (
                <Button 
                  variant="default" 
                  className="flex items-center gap-2"
                  onClick={handleSaveChanges}
                  disabled={loading}
                >
                  <Save className="h-4 w-4" />
                  Lagre endringer
                </Button>
              )}

              <Button
                variant="outline"
                className="flex items-center gap-2"
                onClick={() => setShowSaveDialog(true)}
                disabled={!hasData || widgets.length === 0 || !selectedVersion}
              >
                <Save className="h-4 w-4" />
                {currentReport ? 'Lagre som ny' : 'Lagre rapport'}
              </Button>

              <Button
                variant="outline"
                className="flex items-center gap-2"
                onClick={() => exportReportToPDF(widgets, layouts)}
                disabled={!hasData || widgets.length === 0 || !selectedVersion}
              >
                <FileDown className="h-4 w-4" />
                Eksporter til PDF
              </Button>

              <Button
                variant="outline"
                className="flex items-center gap-2"
                onClick={() => exportReportToExcel(widgets, layouts)}
                disabled={!hasData || widgets.length === 0 || !selectedVersion}
              >
                <FileSpreadsheet className="h-4 w-4" />
                Eksporter til Excel
              </Button>

              {currentReport && hasUnsaved && (
                <span className="text-xs text-muted-foreground self-center">Endringer ikke lagret</span>
              )}
            </div>
          </div>
          </div>

        {/* Data Status */}
        {!hasData && (
          <Card>
            <CardHeader>
              <CardTitle>Ingen regnskapsdata funnet</CardTitle>
              <CardDescription>
                Last opp saldobalanse for regnskapsår {selectedFiscalYear} for å bruke rapportbyggeren
              </CardDescription>
            </CardHeader>
          </Card>
        )}

        {/* Widget Library */}
        {showWidgetLibrary && hasData && (
          <Card>
            <CardHeader>
              <CardTitle>Widget bibliotek</CardTitle>
              <CardDescription>
                Velg widgets for å legge til i rapporten
              </CardDescription>
            </CardHeader>
            <CardContent>
              <WidgetLibrary 
                clientId={clientId}
                onClose={() => setShowWidgetLibrary(false)}
              />
            </CardContent>
          </Card>
        )}

        {/* Standard Report Templates */}
        {showTemplates && hasData && (
          <Card>
            <CardHeader>
              <CardTitle>Standard rapport maler</CardTitle>
              <CardDescription>
                Velg en ferdig rapport mal for rask oppstart
              </CardDescription>
            </CardHeader>
            <CardContent>
              <StandardReportTemplates 
                clientId={clientId}
                onApplyTemplate={handleApplyTemplate}
                onClose={() => setShowTemplates(false)}
              />
            </CardContent>
          </Card>
        )}

        {/* Dashboard Canvas */}
        {hasData && selectedVersion && (
          <ReportBuilderTabs 
            clientId={clientId} 
            selectedVersion={selectedVersion}
            selectedFiscalYear={selectedFiscalYear}
            hasData={hasData}
          />
        )}
      </div>

      {/* Dialogs */}
      <SaveReportDialog
        open={showSaveDialog}
        onOpenChange={setShowSaveDialog}
        onSave={handleSaveReport}
        onSaveVersion={currentReport ? handleSaveVersion : undefined}
        loading={loading}
      />

      <LoadReportDialog
        open={showLoadDialog}
        onOpenChange={setShowLoadDialog}
        reports={reports}
        onLoadReport={handleLoadReport}
        onDeleteReport={handleDeleteReport}
        onListVersions={handleListVersions}
        onRestoreVersion={handleRestoreVersion}
        loading={loading}
      />
      </FilterProvider>
      </ViewModeProvider>
    </ThemeProvider>
  );
}<|MERGE_RESOLUTION|>--- conflicted
+++ resolved
@@ -19,12 +19,9 @@
 import { FilterProvider } from '@/contexts/FilterContext';
 import { toast } from 'sonner';
 import { loadReportBuilderSettings, saveReportBuilderSettings } from '@/hooks/useReportBuilderSettings';
-<<<<<<< HEAD
 import { exportReportToPDF, exportReportToExcel } from '@/utils/exportReport';
-=======
 import { ThemeProvider } from '@/contexts/ThemeContext';
 import type { ThemeConfig } from '@/styles/theme';
->>>>>>> 7541e7a8
 interface ReportBuilderContentProps {
   clientId: string;
   hasData: boolean;
