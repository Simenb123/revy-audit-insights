--- conflicted
+++ resolved
@@ -19,11 +19,11 @@
   const variantMatch = content.match(/<!-- VARIANT_INFO: (.*?) -->/);
   const variantInfo = variantMatch ? JSON.parse(variantMatch[1]) : null;
 
-<<<<<<< HEAD
+
   // Extract knowledge article references if present
   const knowledgeMatch = content.match(/<!-- KNOWLEDGE_ARTICLES: (.*?) -->/);
   const knowledgeArticles = knowledgeMatch ? JSON.parse(knowledgeMatch[1]) : [];
-=======
+
   // Extract document references if present
   const docRefMatch = content.match(/<!-- DOCUMENT_REFERENCES: (.*?) -->/);
   let documentReferences: Array<{ id: string; fileName?: string; snippet?: string }> = [];
@@ -34,8 +34,7 @@
       console.error('Failed to parse DOCUMENT_REFERENCES:', e);
     }
   }
->>>>>>> 7644fa0d
-
+ 
   // Clean content for display (remove metadata comments)
   const cleanContent = content
     .replace(/<!-- ARTICLE_MAPPINGS: .*? -->/g, '')
@@ -69,7 +68,7 @@
       
       <MessageContentParser content={cleanContent} />
 
-<<<<<<< HEAD
+
       {knowledgeArticles.length > 0 && (
         <div className="mt-4 border-t pt-2 space-y-1">
           <p className="text-xs text-muted-foreground mb-1">Refererte artikler:</p>
@@ -85,7 +84,6 @@
                 {article.reference_code && (
                   <span className="text-xs text-gray-500">({article.reference_code})</span>
                 )}
-=======
       {documentReferences.length > 0 && (
         <div className="mt-4 space-y-2">
           <h4 className="text-sm font-medium">Kildedokumenter</h4>
@@ -106,7 +104,6 @@
                 >
                   Åpne dokument
                 </a>
->>>>>>> 7644fa0d
               </li>
             ))}
           </ul>
