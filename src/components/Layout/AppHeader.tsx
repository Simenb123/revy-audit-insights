--- conflicted
+++ resolved
@@ -49,12 +49,11 @@
     <header
       className={`sticky top-0 z-50 bg-white border-b border-gray-200 h-[var(--header-height)] flex items-center justify-between px-6 ${className}`}
     >
-<<<<<<< HEAD
+
       <div className="flex items-center gap-2">
         <SidebarTrigger />
-=======
-      <div className="flex items-center">
->>>>>>> 0298e87d
+
+     # <div className="flex items-center">
         <Logo />
       </div>
       
