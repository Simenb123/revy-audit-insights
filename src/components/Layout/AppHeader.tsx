--- conflicted
+++ resolved
@@ -8,18 +8,18 @@
 
 interface AppHeaderProps {
   onToggleRightSidebar?: () => void;
-<<<<<<< HEAD
+
   isRightSidebarCollapsed?: boolean;
   onOpenMobileSidebar?: () => void;
 }
 
 const AppHeader = ({ onToggleRightSidebar, isRightSidebarCollapsed, onOpenMobileSidebar }: AppHeaderProps) => {
-=======
+
   isRightSidebarCollapsed?: boolean; // kept for backward compatibility
 }
 
 const AppHeader = ({ onToggleRightSidebar }: AppHeaderProps) => {
->>>>>>> 9bffe97a
+
   const isMobile = useIsMobile();
 
   return (
