
import React, { useState } from 'react';
import { Outlet } from 'react-router-dom';
import Sidebar from './Sidebar';
import AppHeader from './AppHeader';
import AssistantSidebar from './AssistantSidebar';
import { useMobileSidebar } from '@/hooks/use-mobile-sidebar';
import { useRightSidebar } from './RightSidebarContext';

const AppLayout = () => {
  const [isLeftSidebarCollapsed, setIsLeftSidebarCollapsed] = useState(false);
<<<<<<< HEAD
  const { isCollapsed: isRightSidebarCollapsed, setIsCollapsed } = useRightSidebar();
  const { isMobileSidebarOpen, openMobileSidebar, closeMobileSidebar } = useMobileSidebar();
=======
  const {
    isCollapsed: isRightSidebarCollapsed,
    setIsCollapsed,
    isHidden: isRightSidebarHidden,
    setIsHidden
  } = useRightSidebar();
>>>>>>> 9bffe97a

  const toggleLeftSidebar = () => {
    setIsLeftSidebarCollapsed(!isLeftSidebarCollapsed);
  };

  const toggleRightSidebar = () => {
    setIsHidden(v => !v);
  };

  return (
    <div className="min-h-screen bg-background w-full flex flex-col">
      <AppHeader
        onToggleRightSidebar={toggleRightSidebar}
        isRightSidebarCollapsed={isRightSidebarCollapsed}
        onOpenMobileSidebar={openMobileSidebar}
      />
      <div
        className="flex flex-1"
        style={{ height: "calc(100vh - var(--header-height))" }}
      >
        <Sidebar
          isCollapsed={isLeftSidebarCollapsed}
          onToggle={toggleLeftSidebar}
        />
        <div className="flex-1 flex overflow-hidden">
          <main className="flex-1 overflow-y-auto">
            <Outlet />
          </main>
<<<<<<< HEAD
          <AssistantSidebar
            isMobileSidebarOpen={isMobileSidebarOpen}
            closeMobileSidebar={closeMobileSidebar}
          />
=======
          {!isRightSidebarHidden && <ResizableRightSidebar />}
>>>>>>> 9bffe97a
        </div>
      </div>
    </div>
  );
};

export default AppLayout;<|MERGE_RESOLUTION|>--- conflicted
+++ resolved
@@ -9,17 +9,17 @@
 
 const AppLayout = () => {
   const [isLeftSidebarCollapsed, setIsLeftSidebarCollapsed] = useState(false);
-<<<<<<< HEAD
+
   const { isCollapsed: isRightSidebarCollapsed, setIsCollapsed } = useRightSidebar();
   const { isMobileSidebarOpen, openMobileSidebar, closeMobileSidebar } = useMobileSidebar();
-=======
+
   const {
     isCollapsed: isRightSidebarCollapsed,
     setIsCollapsed,
     isHidden: isRightSidebarHidden,
     setIsHidden
   } = useRightSidebar();
->>>>>>> 9bffe97a
+
 
   const toggleLeftSidebar = () => {
     setIsLeftSidebarCollapsed(!isLeftSidebarCollapsed);
@@ -48,14 +48,13 @@
           <main className="flex-1 overflow-y-auto">
             <Outlet />
           </main>
-<<<<<<< HEAD
+
           <AssistantSidebar
             isMobileSidebarOpen={isMobileSidebarOpen}
             closeMobileSidebar={closeMobileSidebar}
           />
-=======
+
           {!isRightSidebarHidden && <ResizableRightSidebar />}
->>>>>>> 9bffe97a
         </div>
       </div>
     </div>
