--- conflicted
+++ resolved
@@ -1,7 +1,6 @@
 
 import React from 'react';
 import EnhancedAdminDashboard from '@/components/AIRevyAdmin/EnhancedAdminDashboard';
-<<<<<<< HEAD
 import PageLayout from '@/components/Layout/PageLayout';
 
 const AIRevyAdmin = () => {
@@ -9,7 +8,6 @@
     <PageLayout width="full">
       <EnhancedAdminDashboard />
     </PageLayout>
-=======
 import ResponsiveLayout from '@/components/Layout/ResponsiveLayout';
 import ConstrainedWidth from '@/components/Layout/ConstrainedWidth';
 import StandardPageLayout from '@/components/Layout/StandardPageLayout';
@@ -24,7 +22,6 @@
         </StandardPageLayout>
       </ConstrainedWidth>
     </ResponsiveLayout>
->>>>>>> 15f13229
   );
 };
 
