--- conflicted
+++ resolved
@@ -80,7 +80,6 @@
   }
 
   return (
-<<<<<<< HEAD
     <div className="space-y-[var(--content-gap)] w-full">
       <ClientsHeader
         title="Mine klienter"
@@ -102,33 +101,7 @@
         onAddClient={() => setShowAddClientDialog(true)}
       />
 
-=======
-    <PageLayout
-      width="full"
-      header={
-        <ClientsHeader
-          title="Mine klienter"
-          subtitle="Oversikt over klienter og revisjonsstatus"
-          searchTerm={searchTerm}
-          onSearchChange={setSearchTerm}
-          departmentFilter={departmentFilter}
-          onDepartmentChange={setDepartmentFilter}
-          departments={departments}
-          groupFilter={groupFilter}
-          onGroupChange={setGroupFilter}
-          groups={groups}
-          onRefresh={handleRefreshBrregData}
-          isRefreshing={isRefreshing}
-          hasApiError={hasApiError}
-          refreshProgress={refreshProgress}
-          showTestData={showTestData}
-          onTestDataToggle={setShowTestData}
-          onAddClient={() => setShowAddClientDialog(true)}
-          onBulkImport={() => setShowBulkImportDialog(true)}
-        />
-      }
-    >
->>>>>>> 3f8e97f6
+
       {/* Stats Grid */}
       <div className="mb-6">
         <ClientStatsGrid clients={clients} announcements={announcements} />
@@ -161,9 +134,7 @@
         onOpenChange={setShowAddClientDialog}
         onClientAdded={handleClientAdded}
       />
-<<<<<<< HEAD
     </div>
-=======
 
       {/* Bulk Import Dialog */}
       <Dialog open={showBulkImportDialog} onOpenChange={setShowBulkImportDialog}>
@@ -178,7 +149,6 @@
         </DialogContent>
       </Dialog>
     </PageLayout>
->>>>>>> 3f8e97f6
   );
 };
 
