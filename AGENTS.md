# AGENT INSTRUCTIONS

Dette prosjektet benytter Node, Vite og Supabase Edge Functions. For å teste og kjøre koden korrekt bør agenten følge disse retningslinjene.

## Miljø og installasjon

1. Kopier `.env.example` til `.env.local` og fyll inn påkrevde variabler som `SUPABASE_URL`, `SUPABASE_ANON_KEY` og `OPENAI_API_KEY`.
2. Installer avhengigheter med `npm install --legacy-peer-deps`.

### GitHub Codespaces

Prosjektet kan også kjøres i **GitHub Codespaces**. Etter at Codespace-miljøet er opprettet,
kopier `.env.example` til `.env.local` og fyll inn variablene. Kjør deretter
`npm install --legacy-peer-deps` før du starter utviklingsserveren med
`npm run dev`.

## Kørsel av tester

- Kør `npm test` for å kjøre Vitest-enhetene. Disse ligger under `src`-mappen.
- Kør `node scripts/smoke-test.js` for å kontrollere at Supabase-funksjonene svarer. Krever at `SUPABASE_URL` og `SUPABASE_ANON_KEY` er satt.
- For Deno-baserte edge-funksjoner kan `deno test supabase/functions` kjøres.

## Utviklingsserver

Kjør `npm run dev` for å starte utviklingsserveren. Den laster automatisk inn variabler fra `.env.local`.

## Stil og kvalitet

- Følg prosjektets ESLint-oppsett ved å kjøre `npm run lint` dersom du har gjort kodeendringer.
- Hold dokumentasjonen oppdatert dersom nye funksjoner eller skript legges til.

## Kommunikasjon

- Når du forklarer funksjonalitet eller kode, bruk enkelt dagligspråk.
- Unngå teknisk sjargong; forklar tekniske begreper med vanlige ord.
- Gjerne bruk analogier og konkrete eksempler.
- Del opp forklaringer i små, forståelige trinn slik at en nybegynner kan henge med.
<<<<<<< HEAD

## Supabase og Lovable

- All backend-arbeid gjøres i Supabase gjennom [Lovable.dev](https://lovable.dev/).
- Dersom en endring krever databaseoppdateringer, Edge Functions eller migrasjoner,
  forklar behovene i enkle ord.
- Avslutt svaret med en kort «Lovable‑prompt» som beskriver hva som må gjøres i Supabase,
  slik at den kan sendes direkte til Lovable.
=======
>>>>>>> 32af8ae9
<|MERGE_RESOLUTION|>--- conflicted
+++ resolved
@@ -35,7 +35,6 @@
 - Unngå teknisk sjargong; forklar tekniske begreper med vanlige ord.
 - Gjerne bruk analogier og konkrete eksempler.
 - Del opp forklaringer i små, forståelige trinn slik at en nybegynner kan henge med.
-<<<<<<< HEAD
 
 ## Supabase og Lovable
 
@@ -43,6 +42,4 @@
 - Dersom en endring krever databaseoppdateringer, Edge Functions eller migrasjoner,
   forklar behovene i enkle ord.
 - Avslutt svaret med en kort «Lovable‑prompt» som beskriver hva som må gjøres i Supabase,
-  slik at den kan sendes direkte til Lovable.
-=======
->>>>>>> 32af8ae9
+  slik at den kan sendes direkte til Lovable.